--- conflicted
+++ resolved
@@ -1,9 +1,7 @@
-<<<<<<< HEAD
 import { HeartPulse } from 'lucide-react'
-=======
+
 import { HeartPulse, LogOut } from 'lucide-react'
 import { Link } from 'react-router-dom'
->>>>>>> b387790d
 
 import { AccountMenu } from '@/components/account-menu'
 
@@ -11,7 +9,6 @@
   return (
     <div className="bg-primary px-8">
       <div className="flex h-20 items-center justify-between px-6 font-medium text-white">
-<<<<<<< HEAD
         <div className="flex items-center gap-3 text-lg">
           <HeartPulse className="size-8 text-red-500" />
           <span className="text-xl tracking-wider">SaúdeOnline</span>
@@ -19,7 +16,6 @@
 
         <div className="ml-auto flex items-center gap-2">
           <AccountMenu />
-=======
         <Link to="/">
           <div className="flex items-center gap-3 text-lg">
             <HeartPulse className="size-8 text-red-500" />
@@ -38,7 +34,6 @@
           >
             <LogOut className="size-5" />
           </Button>
->>>>>>> b387790d
         </div>
       </div>
     </div>
